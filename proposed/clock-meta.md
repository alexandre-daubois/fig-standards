--- conflicted
+++ resolved
@@ -132,8 +132,7 @@
 
 This document stems from the work of many people in previous years, we recognize their effort:
 
-<<<<<<< HEAD
- * 
+ *
 _**Note:** Order descending chronologically._
 
 ## 9. FAQ
@@ -168,7 +167,3 @@
 
 So, all in all: This interface tries to be as open as possible while at the same time being as 
 strict as necessary.
-=======
- *
-_**Note:** Order descending chronologically._
->>>>>>> e166096d
