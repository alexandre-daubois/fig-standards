--- conflicted
+++ resolved
@@ -1,228 +1,18 @@
 # PSR-4: Autoloader
-
-1. Introduction
----------------
-
-The goal for this specification is two-fold:
-
-1. As an extension to PSR-0, and to provide an alternative option for
-   applications to determine the location of a file resource on a medium,
-   as supported by PHP, when a "Fully Qualified Class Name" is provided.
-
-2. As a specification for software maintainers on how to name and structure
-   namespaces in an application so that a uniform representation develops.
-
-   This will aid developers by
-
-   - improving navigation and searchability of PHP source code due to
-     recognizability.
-   - preventing conflicts and assisting with naming and structuring for
-     maintainers.
-   - assisting applications to automatically find classes without the need for
-     include or require statements, also known as 'autoloading'.
-
-The location of a file resource is often determined by a specialized library,
-or component, to which we refer as an autoloader. This name provides no further
-significance in the context of this document but is provided to clarify when
-and where file resource locations are determined in real world situations.
-
-2. Conventions used in this document
-------------------------------------
 
 The key words "MUST", "MUST NOT", "REQUIRED", "SHALL", "SHALL NOT", "SHOULD",
 "SHOULD NOT", "RECOMMENDED", "MAY", and "OPTIONAL" in this document are to be
 interpreted as described in [RFC 2119](http://tools.ietf.org/html/rfc2119).
 
-3. Scope
---------
 
-<<<<<<< HEAD
-This specification is partly backwards incompatible with PSR-0. Where a
-conflict occurs the rules in this specification precede, or override, the
-rules in PSR-0.
-
-4. Definitions
---------------
-=======
 ## 1. Overview
 
 This PSR describes a specification for [autoloading][] classes from file
 paths. It is fully interoperable, and can be used in addition to any other
 autoloading specification, including [PSR-0][]. This PSR also describes where
 to place files that will be autoloaded according to the specification.
->>>>>>> 4b2d3f35
 
-- "Class" refers to PHP classes, interfaces, and traits alike.
 
-<<<<<<< HEAD
-- "Fully Qualified Class Name" is a string representing the complete class
-  name, including its Namespace. For the scope of this specification it
-  MUST NOT include the leading Namespace separator.
-
-- "Namespace Part" is any individual section of a "Fully Qualified Class
-  Name" or Namespace.
-
-  An example of this would be the "Fully Qualified Class Name"
-  `Acme\Log\Formatter\LineFormatter`, where the "Namespace Parts" here are
-  `Acme`, `Log`, and `Formatter`.
-
-  A "Namespace Part" MUST NOT include a leading or trailing Namespace separator.
-
-- "Namespace Prefix" is a series of "Namespace Parts", always starting with
-  the first part, of a Namespace or "Fully Qualified Class Name".
-
-  Example:
-
-  > Given a "Fully Qualified Class Name" of
-  > `Acme\Log\Formatter\LineFormatter`, the "Namespace Prefix" could be
-  > `Acme\`, `Acme\Log\`, or `Acme\Log\Formatter\`.
-
-  A "Namespace Prefix" MUST NOT include a leading namespace separator, but
-  MUST include a trailing namespace separator.
-
-- "Base Location" is a location from where an application or library should
-  start scanning for a File Resource applicable to a given "Fully Qualified
-  Class Name".
-
-  A "Base Location" can be related to a "Namespace Prefix" in order to 'skip'
-  "Namespace Parts" and to lessen the depth of the applicable File Resource
-  Location.
-
-  For example:
-
-  > A "Base Location" can be the folder `./src/`; in which case attempting
-  > to locate the "Fully Qualified Class Name"
-  > `Acme\Log\Formatter\LineFormatter` will result in the File Resource
-  > Location `./src/Acme/Log/Formatter/LineFormatter.php`.
-  >
-  > Should the "Base Location" `./src/` be related to the "Namespace
-  > Prefix" `Acme\Log` then the File Resource Location would become
-  > `./src/Formatter/LineFormatter.php`.
-  >
-  > See chapter 4 for more information on the translation process.
-
-  The "Base Location" MUST include a trailing separator applicable to the
-  respective location scheme; in case of physical files this means the
-  directory separator.
-
-- "Mapped File Location" is the end-product of the translation of a
-  "Fully Qualified Class Name" and represents a File Resource Location.
-
-5. Specification
-----------------
-
-For an application to be able to translate a "Fully Qualified Class Name" this
-specification prescribes that specific principles, or conditions, MUST be
-fulfilled or taken into account.
-
-When these principles are met an application can translate the "Fully
-Qualified Class Name" according to the rules as described in the appropriate
-chapter below.
-
-Aside from technical considerations this specification also imposes
-requirements according to best practices on software developers. Software
-developers that wish to comply with this specification MUST also write their
-software using these same principles.
-
-The principles are mentioned as the first chapter given that they are universal
-to the way developers MUST deal with namespaces and "Fully Qualified Class
-Names", the subsequent chapter will describe the process of translating a
-namespace to a File Resource Location.
-
-### 5.1. Principles
-
-1. A "Fully Qualified Class Name" MUST begin with one or more "Namespace Parts"
-   and MUST end with a "Class" name.
-
-   For example:
-
-   > With a "Fully Qualified Class Name" of `Acme\Log\Baz`, the
-   > "Namespace Parts" are `Acme\Log` and the "Class" name is `Baz`.
-
-2. The first "Namespace Part" of a namespace or "Fully Qualified Class Name"
-   MUST be a vendor name unique to the developer. This will prevent clashes
-   between different pieces of software, such as libraries and components.
-
-   It is RECOMMENDED for the second "Namespace Part" to be a unique name
-   describing the application or library but this is not required.
-
-   An example of this concept is:
-
-   > `\Vendor\ClassName`
-
-   or when the application name is used as second "Namespace Part":
-
-   > `\Vendor\Application\ClassName`
-
-3. This specification does not impose a limit on the number of
-   "Namespace Parts" used by the developer of an application or library. It is
-   however RECOMMENDED to limit the depth.
-
-4. The File Location for a "Class" MUST match the capitalization of the
-   "Class" and its "Namespace Parts".
-
-### 5.2. Translating a "Fully Qualified Class Name" into a File Resource location
-
-A relationship MAY be present between a "Namespace Prefix" and a "Base
-Location". This relationship allows an application or library to locate a
-"Class" based on its "Fully Qualified Class Name". If no relationship is defined
-then the "Namespace Prefix" is considered to be empty.
-
-The method with which a relationship is defined is not within the scope
-of this specification and is left up to the specific implementation.
-
-To translate a "Fully Qualified Class Name" into a "Mapped File Location" an
-application or library MUST apply the following steps, in sequence.
-
-1. Preceding Namespace separators MUST be removed.
-
-2. The "Namespace Prefix", when present, of a "Fully Qualified Class Name"
-   MUST be replaced with the "Base Location" related to that "Namespace
-   Prefix". If the "Namespace Prefix" is empty, then the "Base Location"
-   is prepended to the "Fully Qualified Class Name"
-
-3. All Namespace separators MUST be replaced with the separators for the
-   respective location scheme; in case of physical files this means that the
-   directory separators for the respective operating system MUST be used.
-
-4. The result from the above rules MUST be suffixed with the string `.php`.
-
-If the "Mapped File Location" is readable then the application or library MUST
-include or require it.
-
-For example:
-
-> Given the "Fully Qualified Class Name" of
-> `\Acme\Log\Formatter\LineFormatter`, the Namespace Prefix `Acme\Log\` and
-> the "Base Location" `./src/` the following will happen:
->
-> 1. `\Acme\Log\Formatter\LineFormatter` becomes
->    `Acme\Log\Formatter\LineFormatter`.
-> 2. `Acme\Log\Formatter\LineFormatter` is changed into
->    `./src/Formatter\LineFormatter`.
-> 3. The directory separators for `./src/Formatter\LineFormatter` are
->    replaced and the whole becomes `./src/Formatter/LineFormatter`.
-> 4. Lastly the `.php` extension is added so that the "Mapped File Location"
->    will become `./src/Formatter/LineFormatter.php`.
-
-A "Namespace Prefix" MAY have a relationship with more than one "Base
-Location". When applicable, the application or library attempting to locate
-a File Resource Location must search every "Base Location" until a readable
-"Mapped File Location" is encountered.
-
-The order in which an application will attempt to map a "Class" to
-one of those locations is not within the scope of this specification.
-Developers should be aware that different approaches MAY be used and SHOULD
-refer to the documentation of the application with which they map "Classes"
-to locations.
-
-To prevent clashes and confusion with developers different "Namespace Prefixes"
-SHOULD NOT map onto the same "Base Location".
-
-An application or library MUST NOT throw exceptions or raise errors (of any
-level) during the translation process. This will ensure that the process of
-sequentially loading "Classes" is not abruptly stopped partway.
-=======
 ## 2. Specification
 
 1. The term "class" refers to classes, interfaces, traits, and other similar
@@ -285,5 +75,4 @@
 
 [autoloading]: http://php.net/autoload
 [PSR-0]: https://github.com/php-fig/fig-standards/blob/master/accepted/PSR-0.md
-[examples file]: psr-4-autoloader-examples.md
->>>>>>> 4b2d3f35
+[examples file]: psr-4-autoloader-examples.md