# HTTP message interfaces

This document describes common interfaces for representing HTTP messages as
described in [RFC 7230](http://tools.ietf.org/html/rfc7230) and
[RFC 7231](http://tools.ietf.org/html/rfc7231), and URIs for use with HTTP
messages as described in [RFC 3986](http://tools.ietf.org/html/rfc3986).

HTTP messages are the foundation of web development. Web browsers and HTTP
clients such as cURL create HTTP request messages that are sent to a web server,
which provides an HTTP response message. Server-side code receives an HTTP
request message, and returns an HTTP response message.

HTTP messages are typically abstracted from the end-user consumer, but as
developers, we typically need to know how they are structured and how to
access or manipulate them in order to perform our tasks, whether that might be
making a request to an HTTP API, or handling an incoming request.

Every HTTP request message has a specific form:

```http
POST /path HTTP/1.1
Host: example.com

foo=bar&baz=bat
```

The first line of a request is the "request line", and contains, in order, the
HTTP request method, the request target (usually either an absolute URI or a
path on the web server), and the HTTP protocol version. This is followed by one
or more HTTP headers, an empty line, and the message body.

HTTP response messages have a similar structure:

```http
HTTP/1.1 200 OK
Content-Type: text/plain

This is the response body
```

The first line is the "status line", and contains, in order, the HTTP protocol
version, the HTTP status code, and a "reason phrase," a human-readable
description of the status code. Like the request message, this is then
followed by one or more HTTP headers, an empty line, and the message body.

The interfaces described in this document are abstractions around HTTP messages
and the elements composing them.

The key words "MUST", "MUST NOT", "REQUIRED", "SHALL", "SHALL NOT", "SHOULD",
"SHOULD NOT", "RECOMMENDED", "MAY", and "OPTIONAL" in this document are to be
interpreted as described in [RFC 2119](http://tools.ietf.org/html/rfc2119).

### References

- [RFC 2119](http://tools.ietf.org/html/rfc2119)
- [RFC 3986](http://tools.ietf.org/html/rfc3986)
- [RFC 7230](http://tools.ietf.org/html/rfc7230)
- [RFC 7231](http://tools.ietf.org/html/rfc7231)


## 1. Specification

### 1.1 Messages

An HTTP message is either a request from a client to a server or a response from
a server to a client. This specification defines interfaces for the HTTP messages
`Psr\Http\Message\RequestInterface` and `Psr\Http\Message\ResponseInterface` respectively.

Both `Psr\Http\Message\RequestInterface` and `Psr\Http\Message\ResponseInterface` extend
`Psr\Http\Message\MessageInterface`. While `Psr\Http\Message\MessageInterface` MAY be
implemented directly, implementors SHOULD implement
`Psr\Http\Message\RequestInterface` and `Psr\Http\Message\ResponseInterface`.

From here forward, the namespace `Psr\Http\Message` will be omitted when
referring to these interfaces.

#### 1.2 HTTP Headers

##### Case-insensitive header field names

HTTP messages include case-insensitive header field names. Headers are retrieved
by name from classes implementing the `MessageInterface` in a case-insensitive
manner. For example, retrieving the `foo` header will return the same result as
retrieving the `FoO` header. Similarly, setting the `Foo` header will overwrite
any previously set `foo` header value.

```php
$message = $message->withHeader('foo', 'bar');

echo $message->getHeader('foo');
// Outputs: bar

echo $message->getHeader('FOO');
// Outputs: bar

$message = $message->withHeader('fOO', 'baz');
echo $message->getHeader('foo');
// Outputs: baz
```

Despite that headers may be retrieved case-insensitively, the original case
MUST be preserved by the implementation, in particular when retrieved with
`getHeaders()`.

Non-conforming HTTP applications may depend on a certain case, so it is useful
for a user to be able to dictate the case of the HTTP headers when creating a
request or response.

##### Headers with multiple values

In order to accommodate headers with multiple values yet still provide the
convenience of working with headers as strings, headers can be retrieved from
an instance of a `MessageInterface` as an array or a string. Use the
`getHeader()` method to retrieve a header value as a string containing all
header values of a case-insensitive header by name concatenated with a comma.
Use `getHeaderLines()` to retrieve an array of all the header values for a
particular case-insensitive header by name.

```php
$message = $message
    ->withHeader('foo', 'bar')
    ->withAddedHeader('foo', 'baz');

$header = $message->getHeader('foo');
// $header contains: 'bar, baz'

$header = $message->getHeaderLines('foo');
// ['bar', 'baz']
```

Note: Not all header values can be concatenated using a comma (e.g.,
`Set-Cookie`). When working with such headers, consumers of
`MessageInterface`-based classes SHOULD rely on the `getHeaderLines()` method
for retrieving such multi-valued headers.

##### Host header

In requests, the Host header typically mirrors the host segment of the URI, as
well as the host used when establishing the TCP connection. However, the HTTP
specification allows the Host header to differ from each of the two.

The `RequestInterface` overrides the `MessageInterface::getHeader()` method to
indicate that if no Host header is present, but a host segment is present in the
composed `UriInterface`, the value from the URI should be used. If a Host header
is explicitly provided to the request instance, that value will be preferred.

### 1.3 Streams

HTTP messages consist of a start-line, headers, and a body. The body of an HTTP
message can be very small or extremely large. Attempting to represent the body
of a message as a string can easily consume more memory than intended because
the body must be stored completely in memory. Attempting to store the body of a
request or response in memory would preclude the use of that implementation from
being able to work with large message bodies. `StreamableInterface` is used in
order to hide the implementation details when a stream of data is read from
or written to. For situations where a string would be an appropriate message
implementation, built-in streams such as `php://memory` and `php://temp` may be
used.

`StreamableInterface` exposes several methods that enable streams to be read
from, written to, and traversed effectively.

Streams expose their capabilities using three methods: `isReadable()`,
`isWritable()`, and `isSeekable()`. These methods can be used by stream
collaborators to determine if a stream is capable of their requirements.

Each stream instance will have various capabilities: it can be read-only,
write-only, or read-write. It can also allow arbitrary random access (seeking
forwards or backwards to any location), or only sequential access (for
example in the case of a socket, pipe, or callback-based stream).

Finally, `StreamableInterface` defines a `__toString()` method to simplify
retrieving or emitting the entire body contents at once.

Unlike the request and response interfaces, `StreamableInterface` does not model
immutability. In situations where an actual PHP stream is wrapped, immutability
is impossible to enforce, as any code that interacts with the resource can
potentially change its state (including cursor position, contents, and more).
Our recommendation is that implementations use read-only streams for
server-side requests and client-side responses. Consumers should be aware of
the fact that the stream instance may be mutable, and, as such, could alter
the state of the message; when in doubt, create a new stream instance and attach
it to a message to enforce state.

### 1.4 Request Targets and URIs

Per RFC 7230, request messages contain a "request-target" as the second segment
of the request line. The request target can be one of the following forms:

- **origin-form**, which consists of the path, and, if present, the query
  string; this is often referred to as a relative URL. Messages as transmitted
  over TCP typically are of origin-form; scheme and authority data are usually
  only present via CGI variables.
- **absolute-form**, which consists of the scheme, authority
  ("[user-info@]host[:port]", where items in brackets are optional), path (if
  present), query string (if present), and fragment (if present). This is often
  referred to as an absolute URI, and is the only form to specify a URI as
  detailed in RFC 3986. This form is commonly used when making requests to
  HTTP proxies.
- **authority-form**, which consists of the authority only. This is typically
  used in CONNECT requests only, to establish a connection between an HTTP
  client and a proxy server.
- **asterisk-form**, which consists solely of the string `*`, and which is used
  with the OPTIONS method to determine the general capabilities of a web server.

Aside from these request-targets, there is often an 'effective URL' which is
separate from the request target. The effective URL is not transmitted within
a HTTP message, but it is used to determine the protocol (http/https), port
and hostname for making the request.

The effective URL is represented by `UriInterface`. `UriInterface` models HTTP
and HTTPS URIs as specified in RFC 3986 (the primary use case). The interface
provides methods for interacting with the various URI parts, which will obviate
the need for repeated parsing of the URI. It also specifies a `__toString()`
method for casting the modeled URI to its string representation.

When retrieving the request-target with `getRequestTarget()`, by default this
method will use the URI object and extract all the necessary components to
construct the _origin-form_. The _origin-form_ is by far the most common
request-target.

If it's desired by an end-user to use one of the other three forms, or if the
user wants to explicitly override the request-target, it is possible to do so
with `withRequestTarget()`.

Calling this method does not affect the URI, as it is returned from `getUri()`.

For example, a user may want to make an asterisk-form request to a server:

```php
$request = $request
    ->withMethod('OPTIONS')
    ->withRequestTarget('*')
    ->withUri(new Uri('https://example.org/'));
```

This example may ultimately result in a HTTP request that looks like this:

```http
OPTIONS * HTTP/1.1
```

But the HTTP client will be able to use the effective URL (from `getUri()`),
to determine the protocol, hostname and TCP port.

A HTTP client MUST ignore the values of `Uri::getPath()` and `Uri::getQuery()`,
and instead use the value returned by `getRequestTarget()`, which defaults
to concatenating these two values.

Clients that choose to not implement 1 or more of the 4 request-target forms,
MUST still use `getRequestTarget()`. These clients MUST reject request-targets
they do not support, and MUST NOT fall back on the values from `getUri()`.

`RequestInterface` provides methods for retrieving the request-target or
creating a new instance with the provided request-target. By default, if no
request-target is specifically composed in the instance, `getRequestTarget()`
will return the origin-form of the composed URI (or "/" if no URI is composed).
`withRequestTarget($requestTarget)` creates a new instance with the
specified request target, and thus allows developers to create request messages
that represent the other three request-target forms (absolute-form,
authority-form, and asterisk-form). When used, the composed URI instance can
still be of use, particularly in clients, where it may be used to create the
connection to the server.

### 1.5 Server-side Requests

`RequestInterface` provides the general representation of an HTTP request
message. However, server-side requests need additional treatment, due to the
nature of the server-side environment. Server-side processing needs to take into
account Common Gateway Interface (CGI), and, more specifically, PHP's
abstraction and extension of CGI via its Server APIs (SAPI). PHP has provided
simplification around input marshaling via superglobals such as:

- `$_COOKIE`, which deserializes and provides simplified access for HTTP
  cookies.
- `$_GET`, which deserializes and provides simplified access for query string
  arguments.
- `$_POST`, which deserializes and provides simplified access for urlencoded
  parameters submitted via HTTP POST; generically, it can be considered the
  results of parsing the message body.
- `$_FILES`, which provides serialized metadata around file uploads.
- `$_SERVER`, which provides access to CGI/SAPI environment variables, which
  commonly include the request method, the request scheme, the request URI, and
  headers.

`ServerRequestInterface` extends `RequestInterface` to provide an abstraction
around these various superglobals. This practice helps reduce coupling to the
superglobals by consumers, and encourages and promotes the ability to test
request consumers.

The server request provides one additional property, "attributes", to allow
consumers the ability to introspect, decompose, and match the request against
application-specific rules (such as path matching, scheme matching, host
matching, etc.). As such, the server request can also provide messaging between
multiple request consumers.

## 2. Package

The interfaces and classes described are provided as part of the
[psr/http-message](https://packagist.org/packages/psr/http-message) package.

## 3. Interfaces

### 3.1 `Psr\Http\Message\MessageInterface`

```php
<?php

namespace Psr\Http\Message;

/**
 * HTTP messages consist of requests from a client to a server and responses
 * from a server to a client. This interface defines the methods common to
 * each.
 *
 * Messages are considered immutable; all methods that might change state MUST
 * be implemented such that they retain the internal state of the current
 * message and return an instance that contains the changed state.
 *
 * @link http://www.ietf.org/rfc/rfc7230.txt
 * @link http://www.ietf.org/rfc/rfc7231.txt
 */
interface MessageInterface
{
    /**
     * Retrieves the HTTP protocol version as a string.
     *
     * The string MUST contain only the HTTP version number (e.g., "1.1", "1.0").
     *
     * @return string HTTP protocol version.
     */
    public function getProtocolVersion();

    /**
     * Return an instance with the specified HTTP protocol version.
     *
     * The version string MUST contain only the HTTP version number (e.g.,
     * "1.1", "1.0").
     *
     * This method MUST be implemented in such a way as to retain the
     * immutability of the message, and MUST return an instance that has the
     * new protocol version.
     *
     * @param string $version HTTP protocol version
     * @return self
     */
    public function withProtocolVersion($version);

    /**
     * Retrieves all message header values.
     *
     * The keys represent the header name as it will be sent over the wire, and
     * each value is an array of strings associated with the header.
     *
     *     // Represent the headers as a string
     *     foreach ($message->getHeaders() as $name => $values) {
     *         echo $name . ": " . implode(", ", $values);
     *     }
     *
     *     // Emit headers iteratively:
     *     foreach ($message->getHeaders() as $name => $values) {
     *         foreach ($values as $value) {
     *             header(sprintf('%s: %s', $name, $value), false);
     *         }
     *     }
     *
     * While header names are not case-sensitive, getHeaders() will preserve the
     * exact case in which headers were originally specified.
     *
     * @return array Returns an associative array of the message's headers. Each
     *     key MUST be a header name, and each value MUST be the array of values
     *     for that header.
     */
    public function getHeaders();

    /**
     * Checks if a header exists by the given case-insensitive name.
     *
     * @param string $name Case-insensitive header field name.
     * @return bool Returns true if any header names match the given header
     *     name using a case-insensitive string comparison. Returns false if
     *     no matching header name is found in the message.
     */
    public function hasHeader($name);

    /**
<<<<<<< HEAD
     * Retrieves a header by the given case-insensitive name as an array of
     * strings.
     *
     * If the header does not appear in the message, this method MUST return an
     * empty array.
     *
     * @param string $name Case-insensitive header field name.
     * @return string[] An array of string values as provided for the given
     *    header. If the header does not appear in the message, this method MUST
     *    return an empty array.
     */
    public function getHeader($name);

    /**
     * Retrieve a header by the given case-insensitive name, as a string.
     *
     * This method returns all of the header values of the given
     * case-insensitive header name as a string concatenated together using
     * a comma.
     *
     * NOTE: Not all header values may be appropriately represented using
     * comma concatenation. For such headers, use getHeader() instead
     * and supply your own delimiter when concatenating.
=======
     * Retrieves a message header value by the given case-insensitive name.
     *
     * This method returns an array of all the header values of the given
     * case-insensitive header name.
>>>>>>> 0877510e
     *
     * If the header does not appear in the message, this method MUST return
     * a null value.
     *
     * @param string $name Case-insensitive header field name.
<<<<<<< HEAD
     * @return string|null A string of values as provided for the given header
     *    concatenated together using a comma. If the header does not appear in
     *    the message, this method MUST return a null value.
=======
     * @return array|null
     */
    public function getHeader($name);

    /**
     * Retrieves the line for a single header, with the header values as a
     * comma-separated string.
     *
     * If the header does not appear in the message, this method should return
     * a null value.
     *
     * @param string $name Case-insensitive header field name.
     * @return string|null
>>>>>>> 0877510e
     */
    public function getHeaderLine($name);

    /**
     * Return an instance with the provided header, replacing any existing
     * values of any headers with the same case-insensitive name.
     *
     * While header names are case-insensitive, the casing of the header will
     * be preserved by this function, and returned from getHeaders().
     *
     * This method MUST be implemented in such a way as to retain the
     * immutability of the message, and MUST return an instance that has the
     * new and/or updated header and value.
     *
     * @param string $name Case-insensitive header field name.
     * @param string|string[] $value Header value(s).
     * @return self
     * @throws \InvalidArgumentException for invalid header names or values.
     */
    public function withHeader($name, $value);

    /**
     * Return an instance with the specified header appended with the
     * given value.
     *
     * Existing values for the specified header will be maintained. The new
     * value(s) will be appended to the existing list. If the header did not
     * exist previously, it will be added.
     *
     * This method MUST be implemented in such a way as to retain the
     * immutability of the message, and MUST return an instance that has the
     * new header and/or value.
     *
     * @param string $name Case-insensitive header field name to add.
     * @param string|string[] $value Header value(s).
     * @return self
     * @throws \InvalidArgumentException for invalid header names or values.
     */
    public function withAddedHeader($name, $value);

    /**
     * Return an instance without the specified header.
     *
     * Header resolution MUST be done without case-sensitivity.
     *
     * This method MUST be implemented in such a way as to retain the
     * immutability of the message, and MUST return an instance that removes
     * the named header.
     *
     * @param string $name Case-insensitive header field name to remove.
     * @return self
     */
    public function withoutHeader($name);

    /**
     * Gets the body of the message.
     *
     * @return StreamableInterface Returns the body as a stream.
     */
    public function getBody();

    /**
     * Return an instance with the specified message body.
     *
     * The body MUST be a StreamableInterface object.
     *
     * This method MUST be implemented in such a way as to retain the
     * immutability of the message, and MUST return a new instance that has the
     * new body stream.
     *
     * @param StreamableInterface $body Body.
     * @return self
     * @throws \InvalidArgumentException When the body is not valid.
     */
    public function withBody(StreamableInterface $body);
}
```

### 3.2 `Psr\Http\Message\RequestInterface`

```php
<?php

namespace Psr\Http\Message;

/**
 * Representation of an outgoing, client-side request.
 *
 * Per the HTTP specification, this interface includes properties for
 * each of the following:
 *
 * - Protocol version
 * - HTTP method
 * - URI
 * - Headers
 * - Message body
 *
 * Requests are considered immutable; all methods that might change state MUST
 * be implemented such that they retain the internal state of the current
 * message and return an instance that contains the changed state.
 */
interface RequestInterface extends MessageInterface
{
    /**
     * Extends MessageInterface::getHeaders() to provide request-specific
     * behavior.
     *
     * This method acts exactly like MessageInterface::getHeaders(), with one
     * behavioral change: if the Host header has not been previously set, the
     * method MUST attempt to pull the host segment of the composed URI, if
     * present.
     *
     * @see MessageInterface::getHeaders()
     * @see UriInterface::getHost()
     * @return array Returns an associative array of the message's headers. Each
     *     key MUST be a header name, and each value MUST the array of values
     *     for that header.
     */
    public function getHeaders();

    /**
     * Extends MessageInterface::getHeader() to provide request-specific
     * behavior.
     *
     * This method acts exactly like MessageInterface::getHeader(), with
     * one behavioral change: if the Host header is requested, but has
     * not been previously set, the method MUST attempt to pull the host
     * segment of the composed URI, if present.
     *
     * @see MessageInterface::getHeader()
     * @see UriInterface::getHost()
     * @param string $name Case-insensitive header field name.
<<<<<<< HEAD
     * @return string[] An array of string values as provided for the given
     *    header. If the header does not appear in the message, this method MUST
     *    return an empty array.
=======
     * @return array|null
>>>>>>> 0877510e
     */
    public function getHeader($name);

    /**
     * Extends MessageInterface::getHeaderLines() to provide request-specific
     * behavior.
     *
<<<<<<< HEAD
     * This method returns all of the header values of the given
     * case-insensitive header name as a string concatenated together using
     * a comma.
     *
=======
>>>>>>> 0877510e
     * This method acts exactly like MessageInterface::getHeaderLines(), with
     * one behavioral change: if the Host header is requested, but has
     * not been previously set, the method MUST attempt to pull the host
     * segment of the composed URI, if present.
     *
     * @see MessageInterface::getHeaderLine()
     * @see UriInterface::getHost()
     * @param string $name Case-insensitive header field name.
<<<<<<< HEAD
     * @return string|null A string of values as provided for the given header
     *    concatenated together using a comma. If the header does not appear in
     *    the message, this method MUST return a null value.
=======
     * @return string|null
>>>>>>> 0877510e
     */
    public function getHeaderLine($name);

    /**
     * Retrieves the message's request target.
     *
     * Retrieves the message's request-target either as it will appear (for
     * clients), as it appeared at request (for servers), or as it was
     * specified for the instance (see withRequestTarget()).
     *
     * In most cases, this will be the origin-form of the composed URI,
     * unless a value was provided to the concrete implementation (see
     * withRequestTarget() below).
     *
     * If no URI is available, and no request-target has been specifically
     * provided, this method MUST return the string "/".
     *
     * @return string
     */
    public function getRequestTarget();

    /**
     * Return an instance with the specific request-target.
     *
     * If the request needs a non-origin-form request-target — e.g., for
     * specifying an absolute-form, authority-form, or asterisk-form —
     * this method may be used to create an instance with the specified
     * request-target, verbatim.
     *
     * This method MUST be implemented in such a way as to retain the
     * immutability of the message, and MUST return an instance that has the
     * changed request target.
     *
     * @link http://tools.ietf.org/html/rfc7230#section-2.7 (for the various
     *     request-target forms allowed in request messages)
     * @param mixed $requestTarget
     * @return self
     */
    public function withRequestTarget($requestTarget);

    /**
     * Retrieves the HTTP method of the request.
     *
     * @return string Returns the request method.
     */
    public function getMethod();

    /**
     * Return an instance with the provided HTTP method.
     *
     * While HTTP method names are typically all uppercase characters, HTTP
     * method names are case-sensitive and thus implementations SHOULD NOT
     * modify the given string.
     *
     * This method MUST be implemented in such a way as to retain the
     * immutability of the message, and MUST return an instance that has the
     * changed request method.
     *
     * @param string $method Case-insensitive method.
     * @return self
     * @throws \InvalidArgumentException for invalid HTTP methods.
     */
    public function withMethod($method);

    /**
     * Retrieves the URI instance.
     *
     * This method MUST return a UriInterface instance.
     *
     * @link http://tools.ietf.org/html/rfc3986#section-4.3
     * @return UriInterface Returns a UriInterface instance
     *     representing the URI of the request, if any.
     */
    public function getUri();

    /**
     * Return an instance with the provided URI.
     *
     * This method MUST be implemented in such a way as to retain the
     * immutability of the message, and MUST return an instance that has the
     * new UriInterface instance.
     *
     * @link http://tools.ietf.org/html/rfc3986#section-4.3
     * @param UriInterface $uri New request URI to use.
     * @return self
     */
    public function withUri(UriInterface $uri);
}
```

#### 3.2.1 `Psr\Http\Message\ServerRequestInterface`

```php
<?php

namespace Psr\Http\Message;

/**
 * Representation of an incoming, server-side HTTP request.
 *
 * Per the HTTP specification, this interface includes properties for
 * each of the following:
 *
 * - Protocol version
 * - HTTP method
 * - URI
 * - Headers
 * - Message body
 *
 * Additionally, it encapsulates all data as it has arrived to the
 * application from the CGI and/or PHP environment, including:
 *
 * - The values represented in $_SERVER.
 * - Any cookies provided (generally via $_COOKIE)
 * - Query string arguments (generally via $_GET, or as parsed via parse_str())
 * - Upload files, if any (as represented by $_FILES)
 * - Deserialized body parameters (generally from $_POST)
 *
 * $_SERVER and $_FILES values MUST be treated as immutable, as they represent
 * application state at the time of request; as such, no methods are provided
 * to allow modification of those values. The other values provide such methods,
 * as they can be restored from $_SERVER, $_FILES, or the request body, and may
 * need treatment during the application (e.g., body parameters may be
 * deserialized based on content type).
 *
 * Additionally, this interface recognizes the utility of introspecting a
 * request to derive and match additional parameters (e.g., via URI path
 * matching, decrypting cookie values, deserializing non-form-encoded body
 * content, matching authorization headers to users, etc). These parameters
 * are stored in an "attributes" property.
 *
 * Requests are considered immutable; all methods that might change state MUST
 * be implemented such that they retain the internal state of the current
 * message and return an instance that contains the changed state.
 */
interface ServerRequestInterface extends RequestInterface
{
    /**
     * Retrieve server parameters.
     *
     * Retrieves data related to the incoming request environment,
     * typically derived from PHP's $_SERVER superglobal. The data IS NOT
     * REQUIRED to originate from $_SERVER.
     *
     * @return array
     */
    public function getServerParams();

    /**
     * Retrieve cookies.
     *
     * Retrieves cookies sent by the client to the server.
     *
     * The data MUST be compatible with the structure of the $_COOKIE
     * superglobal.
     *
     * @return array
     */
    public function getCookieParams();

    /**
     * Return an instance with the specified cookies.
     *
     * The data IS NOT REQUIRED to come from the $_COOKIE superglobal, but MUST
     * be compatible with the structure of $_COOKIE. Typically, this data will
     * be injected at instantiation.
     *
     * This method MUST be implemented in such a way as to retain the
     * immutability of the message, and MUST return an instance that has the
     * updated cookie values.
     *
     * @param array $cookies Array of key/value pairs representing cookies.
     * @return self
     */
    public function withCookieParams(array $cookies);

    /**
     * Retrieve query string arguments.
     *
     * Retrieves the deserialized query string arguments, if any.
     *
     * Note: the query params might not be in sync with the URI or server
     * params. If you need to ensure you are only getting the original
     * values, you may need to parse the query string from `getUri()->getQuery()`
     * or from the `QUERY_STRING` server param.
     *
     * @return array
     */
    public function getQueryParams();

    /**
     * Return an instance with the specified query string arguments.
     *
     * These values SHOULD remain immutable over the course of the incoming
     * request. They MAY be injected during instantiation, such as from PHP's
     * $_GET superglobal, or MAY be derived from some other value such as the
     * URI. In cases where the arguments are parsed from the URI, the data
     * MUST be compatible with what PHP's parse_str() would return for
     * purposes of how duplicate query parameters are handled, and how nested
     * sets are handled.
     *
     * Setting query string arguments MUST NOT change the URI stored by the
     * request, nor the values in the server params.
     *
     * This method MUST be implemented in such a way as to retain the
     * immutability of the message, and MUST return an instance that has the
     * updated query string arguments.
     *
     * @param array $query Array of query string arguments, typically from
     *     $_GET.
     * @return self
     */
    public function withQueryParams(array $query);

    /**
     * Retrieve the upload file metadata.
     *
     * This method MUST return file upload metadata in the same structure
     * as PHP's $_FILES superglobal.
     *
     * These values MUST remain immutable over the course of the incoming
     * request. They SHOULD be injected during instantiation, such as from PHP's
     * $_FILES superglobal, but MAY be derived from other sources.
     *
     * @return array Upload file(s) metadata, if any.
     */
    public function getFileParams();

    /**
     * Retrieve any parameters provided in the request body.
     *
     * If the request Content-Type is either application/x-www-form-urlencoded
     * or multipart/form-data, and the request method is POST, this method MUST
     * return the contents of $_POST.
     *
     * Otherwise, this method may return any results of deserializing
     * the request body content; as parsing returns structured content, the
     * potential types MUST be arrays or objects only. A null value indicates
     * the absence of body content.
     *
     * @return null|array|object The deserialized body parameters, if any.
     *     These will typically be an array or object.
     */
    public function getParsedBody();

    /**
     * Return an instance with the specified body parameters.
     *
     * These MAY be injected during instantiation.
     *
     * If the request Content-Type is either application/x-www-form-urlencoded
     * or multipart/form-data, and the request method is POST, use this method
     * ONLY to inject the contents of $_POST.
     *
     * The data IS NOT REQUIRED to come from $_POST, but MUST be the results of
     * deserializing the request body content. Deserialization/parsing returns
     * structured data, and, as such, this method ONLY accepts arrays or objects,
     * or a null value if nothing was available to parse.
     *
     * As an example, if content negotiation determines that the request data
     * is a JSON payload, this method could be used to create a request
     * instance with the deserialized parameters.
     *
     * This method MUST be implemented in such a way as to retain the
     * immutability of the message, and MUST return an instance that has the
     * updated body parameters.
     *
     * @param null|array|object $data The deserialized body data. This will
     *     typically be in an array or object.
     * @return self
     */
    public function withParsedBody($data);

    /**
     * Retrieve attributes derived from the request.
     *
     * The request "attributes" may be used to allow injection of any
     * parameters derived from the request: e.g., the results of path
     * match operations; the results of decrypting cookies; the results of
     * deserializing non-form-encoded message bodies; etc. Attributes
     * will be application and request specific, and CAN be mutable.
     *
     * @return array Attributes derived from the request.
     */
    public function getAttributes();

    /**
     * Retrieve a single derived request attribute.
     *
     * Retrieves a single derived request attribute as described in
     * getAttributes(). If the attribute has not been previously set, returns
     * the default value as provided.
     *
     * This method obviates the need for a hasAttribute() method, as it allows
     * specifying a default value to return if the attribute is not found.
     *
     * @see getAttributes()
     * @param string $name The attribute name.
     * @param mixed $default Default value to return if the attribute does not exist.
     * @return mixed
     */
    public function getAttribute($name, $default = null);

    /**
     * Return an instance with the specified derived request attribute.
     *
     * This method allows setting a single derived request attribute as
     * described in getAttributes().
     *
     * This method MUST be implemented in such a way as to retain the
     * immutability of the message, and MUST return an instance that has the
     * updated attribute.
     *
     * @see getAttributes()
     * @param string $name The attribute name.
     * @param mixed $value The value of the attribute.
     * @return self
     */
    public function withAttribute($name, $value);

    /**
     * Return an instance that removes the specified derived request
     * attribute.
     *
     * This method allows removing a single derived request attribute as
     * described in getAttributes().
     *
     * This method MUST be implemented in such a way as to retain the
     * immutability of the message, and MUST return an instance that removes
     * the attribute.
     *
     * @see getAttributes()
     * @param string $name The attribute name.
     * @return self
     */
    public function withoutAttribute($name);
}
```

### 3.3 `Psr\Http\Message\ResponseInterface`

```php
<?php

namespace Psr\Http\Message;

/**
 * Representation of an outgoing, server-side response.
 *
 * Per the HTTP specification, this interface includes properties for
 * each of the following:
 *
 * - Protocol version
 * - Status code and reason phrase
 * - Headers
 * - Message body
 *
 * Responses are considered immutable; all methods that might change state MUST
 * be implemented such that they retain the internal state of the current
 * message and return an instance that contains the changed state.
 */
interface ResponseInterface extends MessageInterface
{
    /**
     * Gets the response Status-Code.
     *
     * The Status-Code is a 3-digit integer result code of the server's attempt
     * to understand and satisfy the request.
     *
     * @return int Status code.
     */
    public function getStatusCode();

    /**
     * Return an instance with the specified status code, and optionally
     * reason phrase, for the response.
     *
     * If no Reason-Phrase is specified, implementations MAY choose to default
     * to the RFC 7231 or IANA recommended reason phrase for the response's
     * Status-Code.
     *
     * This method MUST be implemented in such a way as to retain the
     * immutability of the message, and MUST return an instance that has the
     * updated status and reason phrase.
     *
     * @link http://tools.ietf.org/html/rfc7231#section-6
     * @link http://www.iana.org/assignments/http-status-codes/http-status-codes.xhtml
     * @param int $code The 3-digit integer result code to set.
     * @param null|string $reasonPhrase The reason phrase to use with the
     *     provided status code; if none is provided, implementations MAY
     *     use the defaults as suggested in the HTTP specification.
     * @return self
     * @throws \InvalidArgumentException For invalid status code arguments.
     */
    public function withStatus($code, $reasonPhrase = null);

    /**
     * Gets the response Reason-Phrase, a short textual description of the Status-Code.
     *
     * Because a Reason-Phrase is not a required element in a response
     * Status-Line, the Reason-Phrase value MAY be null. Implementations MAY
     * choose to return the default RFC 7231 recommended reason phrase (or those
     * listed in the IANA HTTP Status Code Registry) for the response's
     * Status-Code.
     *
     * @link http://tools.ietf.org/html/rfc7231#section-6
     * @link http://www.iana.org/assignments/http-status-codes/http-status-codes.xhtml
     * @return string|null Reason phrase, or null if unknown.
     */
    public function getReasonPhrase();
}
```

### 3.4 `Psr\Http\Message\StreamableInterface`

```php
<?php

namespace Psr\Http\Message;

/**
 * Describes streamable message body content.
 *
 * Typically, an instance will wrap a PHP stream; this interface provides
 * a wrapper around the most common operations, including serialization of
 * the entire stream to a string.
 */
interface StreamableInterface
{
    /**
     * Reads all data from the stream into a string, from the beginning to end.
     *
     * This method MUST attempt to seek to the beginning of the stream before
     * reading data and read the stream until the end is reached.
     *
     * Warning: This could attempt to load a large amount of data into memory.
     *
     * @return string
     */
    public function __toString();

    /**
     * Closes the stream and any underlying resources.
     *
     * @return void
     */
    public function close();

    /**
     * Separates any underlying resources from the stream.
     *
     * After the stream has been detached, the stream is in an unusable state.
     *
     * @return resource|null Underlying PHP stream, if any
     */
    public function detach();

    /**
     * Get the size of the stream if known
     *
     * @return int|null Returns the size in bytes if known, or null if unknown.
     */
    public function getSize();

    /**
     * Returns the current position of the file read/write pointer
     *
     * @return int|bool Position of the file pointer or false on error.
     */
    public function tell();

    /**
     * Returns true if the stream is at the end of the stream.
     *
     * @return bool
     */
    public function eof();

    /**
     * Returns whether or not the stream is seekable.
     *
     * @return bool
     */
    public function isSeekable();

    /**
     * Seek to a position in the stream.
     *
     * @link http://www.php.net/manual/en/function.fseek.php
     * @param int $offset Stream offset
     * @param int $whence Specifies how the cursor position will be calculated
     *     based on the seek offset. Valid values are identical to the built-in
     *     PHP $whence values for `fseek()`.  SEEK_SET: Set position equal to
     *     offset bytes SEEK_CUR: Set position to current location plus offset
     *     SEEK_END: Set position to end-of-stream plus offset.
     * @return bool Returns TRUE on success or FALSE on failure.
     */
    public function seek($offset, $whence = SEEK_SET);

    /**
     * Seek to the beginning of the stream.
     *
     * If the stream is not seekable, this method will return FALSE, indicating
     * failure; otherwise, it will perform a seek(0), and return the status of
     * that operation.
     *
     * @see seek()
     * @link http://www.php.net/manual/en/function.fseek.php
     * @return bool Returns TRUE on success or FALSE on failure.
     */
    public function rewind();

    /**
     * Returns whether or not the stream is writable.
     *
     * @return bool
     */
    public function isWritable();

    /**
     * Write data to the stream.
     *
     * @param string $string The string that is to be written.
     * @return int|bool Returns the number of bytes written to the stream on
     *     success or FALSE on failure.
     */
    public function write($string);

    /**
     * Returns whether or not the stream is readable.
     *
     * @return bool
     */
    public function isReadable();

    /**
     * Read data from the stream.
     *
     * @param int $length Read up to $length bytes from the object and return
     *     them. Fewer than $length bytes may be returned if underlying stream
     *     call returns fewer bytes.
     * @return string|false Returns the data read from the stream, false if
     *     unable to read or if an error occurs.
     */
    public function read($length);

    /**
     * Returns the remaining contents in a string
     *
     * @return string
     */
    public function getContents();

    /**
     * Get stream metadata as an associative array or retrieve a specific key.
     *
     * The keys returned are identical to the keys returned from PHP's
     * stream_get_meta_data() function.
     *
     * @link http://php.net/manual/en/function.stream-get-meta-data.php
     * @param string $key Specific metadata to retrieve.
     * @return array|mixed|null Returns an associative array if no key is
     *     provided. Returns a specific key value if a key is provided and the
     *     value is found, or null if the key is not found.
     */
    public function getMetadata($key = null);
}
```

### 3.5 `Psr\Http\Message\UriInterface`

```php
<?php
namespace Psr\Http\Message;

/**
 * Value object representing a URI for use in HTTP requests.
 *
 * This interface is meant to represent only URIs for use with HTTP requests,
 * and is not intended as a general-purpose URI implementation.
 *
 * Instances of this interface are considered immutable; all methods that
 * might change state MUST be implemented such that they retain the internal
 * state of the current instance and return an instance that contains the
 * changed state.
 *
 * Typically the Host header will be also be present in the request message.
 * For server-side requests, the scheme will typically be discoverable in the
 * server parameters.
 *
 * @link http://tools.ietf.org/html/rfc3986 (the URI specification)
 */
interface UriInterface
{
    /**
     * Retrieve the URI scheme.
     *
     * Implementations SHOULD restrict values to "http", "https", or an empty
     * string but MAY accommodate other schemes if required.
     *
     * If no scheme is present, this method MUST return an empty string.
     *
     * The string returned MUST omit the trailing "://" delimiter if present.
     *
     * @return string The scheme of the URI.
     */
    public function getScheme();

    /**
     * Retrieve the authority portion of the URI.
     *
     * The authority portion of the URI is:
     *
     * <pre>
     * [user-info@]host[:port]
     * </pre>
     *
     * If the port component is not set or is the standard port for the current
     * scheme, it SHOULD NOT be included.
     *
     * This method MUST return an empty string if no authority information is
     * present.
     *
     * @return string Authority portion of the URI, in "[user-info@]host[:port]"
     *     format.
     */
    public function getAuthority();

    /**
     * Retrieve the user information portion of the URI, if present.
     *
     * If a user is present in the URI, this will return that value;
     * additionally, if the password is also present, it will be appended to the
     * user value, with a colon (":") separating the values.
     *
     * Implementations MUST NOT return the "@" suffix when returning this value.
     *
     * @return string User information portion of the URI, if present, in
     *     "username[:password]" format.
     */
    public function getUserInfo();

    /**
     * Retrieve the host segment of the URI.
     *
     * This method MUST return a string; if no host segment is present, an
     * empty string MUST be returned.
     *
     * @return string Host segment of the URI.
     */
    public function getHost();

    /**
     * Retrieve the port segment of the URI.
     *
     * If a port is present, and it is non-standard for the current scheme,
     * this method MUST return it as an integer. If the port is the standard port
     * used with the current scheme, this method SHOULD return null.
     *
     * If no port is present, and no scheme is present, this method MUST return
     * a null value.
     *
     * If no port is present, but a scheme is present, this method MAY return
     * the standard port for that scheme, but SHOULD return null.
     *
     * @return null|int The port for the URI.
     */
    public function getPort();

    /**
     * Retrieve the path component of the URI.
     *
     * This method MUST return a string.
     *
     * Normally, the empty path "" and absolute path "/" are considered equal as
     * defined in RFC 7230 Section 2.7.3. But this method MUST NOT automatically
     * do this normalization because in contexts with a trimmed base path, e.g.
     * the front controller, this difference becomes significant. It's the task
     * of the user to handle both "" and "/".
     *
     * @return string The path component of the URI.
     */
    public function getPath();

    /**
     * Retrieve the query string of the URI.
     *
     * This method MUST return a string; if no query string is present, it MUST
     * return an empty string.
     *
     * The string returned MUST omit the leading "?" character.
     *
     * @return string The URI query string.
     */
    public function getQuery();

    /**
     * Retrieve the fragment segment of the URI.
     *
     * This method MUST return a string; if no fragment is present, it MUST
     * return an empty string.
     *
     * The string returned MUST omit the leading "#" character.
     *
     * @return string The URI fragment.
     */
    public function getFragment();

    /**
     * Return an instance with the specified scheme.
     *
     * This method MUST retain the state of the current instance, and return
     * an instance that contains the specified scheme. If the scheme
     * provided includes the "://" delimiter, it MUST be removed.
     *
     * Implementations SHOULD restrict values to "http", "https", or an empty
     * string but MAY accommodate other schemes if required.
     *
     * An empty scheme is equivalent to removing the scheme.
     *
     * @param string $scheme The scheme to use with the new instance.
     * @return self A new instance with the specified scheme.
     * @throws \InvalidArgumentException for invalid or unsupported schemes.
     */
    public function withScheme($scheme);

    /**
     * Return an instance with the specified user information.
     *
     * This method MUST retain the state of the current instance, and return
     * an instance that contains the specified user information.
     *
     * Password is optional, but the user information MUST include the
     * user; an empty string for the user is equivalent to removing user
     * information.
     *
     * @param string $user User name to use for authority.
     * @param null|string $password Password associated with $user.
     * @return self A new instance with the specified user information.
     */
    public function withUserInfo($user, $password = null);

    /**
     * Return an instance with the specified host.
     *
     * This method MUST retain the state of the current instance, and return
     * an instance that contains the specified host.
     *
     * An empty host value is equivalent to removing the host.
     *
     * @param string $host Hostname to use with the new instance.
     * @return self A new instance with the specified host.
     * @throws \InvalidArgumentException for invalid hostnames.
     */
    public function withHost($host);

    /**
     * Return an instance with the specified port.
     *
     * This method MUST retain the state of the current instance, and return
     * an instance that contains the specified port.
     *
     * Implementations MUST raise an exception for ports outside the
     * established TCP and UDP port ranges.
     *
     * A null value provided for the port is equivalent to removing the port
     * information.
     *
     * @param null|int $port Port to use with the new instance; a null value
     *     removes the port information.
     * @return self A new instance with the specified port.
     * @throws \InvalidArgumentException for invalid ports.
     */
    public function withPort($port);

    /**
     * Return an instance with the specified path.
     *
     * This method MUST retain the state of the current instance, and return
     * an instance that contains the specified path.
     *
     * The path MUST be prefixed with "/"; if not, the implementation MAY
     * provide the prefix itself.
     *
     * The implementation MUST percent-encode reserved characters as
     * specified in RFC 3986, Section 2, but MUST NOT double-encode any
     * characters.
     *
     * An empty path value is equivalent to removing the path.
     *
     * @param string $path The path to use with the new instance.
     * @return self A new instance with the specified path.
     * @throws \InvalidArgumentException for invalid paths.
     */
    public function withPath($path);

    /**
     * Return an instance with the specified query string.
     *
     * This method MUST retain the state of the current instance, and return
     * an instance that contains the specified query string.
     *
     * If the query string is prefixed by "?", that character MUST be removed.
     * Additionally, the query string SHOULD be parseable by parse_str() in
     * order to be valid.
     *
     * The implementation MUST percent-encode reserved characters as
     * specified in RFC 3986, Section 2, but MUST NOT double-encode any
     * characters.
     *
     * An empty query string value is equivalent to removing the query string.
     *
     * @param string $query The query string to use with the new instance.
     * @return self A new instance with the specified query string.
     * @throws \InvalidArgumentException for invalid query strings.
     */
    public function withQuery($query);

    /**
     * Return an instance with the specified URI fragment.
     *
     * This method MUST retain the state of the current instance, and return
     * an instance that contains the specified URI fragment.
     *
     * If the fragment is prefixed by "#", that character MUST be removed.
     *
     * An empty fragment value is equivalent to removing the fragment.
     *
     * @param string $fragment The URI fragment to use with the new instance.
     * @return self A new instance with the specified URI fragment.
     */
    public function withFragment($fragment);

    /**
     * Return the string representation of the URI.
     *
     * Concatenates the various segments of the URI, using the appropriate
     * delimiters:
     *
     * - If a scheme is present, "://" MUST append the value.
     * - If the authority information is present, that value will be
     *   concatenated.
     * - If a path is present, it MUST start with a "/" character.
     * - If a query string is present, it MUST be prefixed by a "?" character.
     * - If a URI fragment is present, it MUST be prefixed by a "#" character.
     *
     * @return string
     */
    public function __toString();
}
```<|MERGE_RESOLUTION|>--- conflicted
+++ resolved
@@ -368,7 +368,7 @@
      * exact case in which headers were originally specified.
      *
      * @return array Returns an associative array of the message's headers. Each
-     *     key MUST be a header name, and each value MUST be the array of values
+     *     key MUST be a header name, and each value MUST be an array of strings
      *     for that header.
      */
     public function getHeaders();
@@ -384,9 +384,10 @@
     public function hasHeader($name);
 
     /**
-<<<<<<< HEAD
-     * Retrieves a header by the given case-insensitive name as an array of
-     * strings.
+     * Retrieves a message header value by the given case-insensitive name.
+     *
+     * This method returns an array of all the header values of the given
+     * case-insensitive header name.
      *
      * If the header does not appear in the message, this method MUST return an
      * empty array.
@@ -399,7 +400,8 @@
     public function getHeader($name);
 
     /**
-     * Retrieve a header by the given case-insensitive name, as a string.
+     * Retrieves the line for a single header, with the header values as a
+     * comma-separated string.
      *
      * This method returns all of the header values of the given
      * case-insensitive header name as a string concatenated together using
@@ -408,36 +410,14 @@
      * NOTE: Not all header values may be appropriately represented using
      * comma concatenation. For such headers, use getHeader() instead
      * and supply your own delimiter when concatenating.
-=======
-     * Retrieves a message header value by the given case-insensitive name.
-     *
-     * This method returns an array of all the header values of the given
-     * case-insensitive header name.
->>>>>>> 0877510e
      *
      * If the header does not appear in the message, this method MUST return
      * a null value.
      *
      * @param string $name Case-insensitive header field name.
-<<<<<<< HEAD
      * @return string|null A string of values as provided for the given header
      *    concatenated together using a comma. If the header does not appear in
      *    the message, this method MUST return a null value.
-=======
-     * @return array|null
-     */
-    public function getHeader($name);
-
-    /**
-     * Retrieves the line for a single header, with the header values as a
-     * comma-separated string.
-     *
-     * If the header does not appear in the message, this method should return
-     * a null value.
-     *
-     * @param string $name Case-insensitive header field name.
-     * @return string|null
->>>>>>> 0877510e
      */
     public function getHeaderLine($name);
 
@@ -545,6 +525,8 @@
      * Extends MessageInterface::getHeaders() to provide request-specific
      * behavior.
      *
+     * Retrieves all message headers.
+     *
      * This method acts exactly like MessageInterface::getHeaders(), with one
      * behavioral change: if the Host header has not been previously set, the
      * method MUST attempt to pull the host segment of the composed URI, if
@@ -553,8 +535,7 @@
      * @see MessageInterface::getHeaders()
      * @see UriInterface::getHost()
      * @return array Returns an associative array of the message's headers. Each
-     *     key MUST be a header name, and each value MUST the array of values
-     *     for that header.
+     *     key MUST be a header name, and each value MUST be an array of strings.
      */
     public function getHeaders();
 
@@ -570,13 +551,9 @@
      * @see MessageInterface::getHeader()
      * @see UriInterface::getHost()
      * @param string $name Case-insensitive header field name.
-<<<<<<< HEAD
      * @return string[] An array of string values as provided for the given
      *    header. If the header does not appear in the message, this method MUST
      *    return an empty array.
-=======
-     * @return array|null
->>>>>>> 0877510e
      */
     public function getHeader($name);
 
@@ -584,13 +561,10 @@
      * Extends MessageInterface::getHeaderLines() to provide request-specific
      * behavior.
      *
-<<<<<<< HEAD
      * This method returns all of the header values of the given
      * case-insensitive header name as a string concatenated together using
      * a comma.
      *
-=======
->>>>>>> 0877510e
      * This method acts exactly like MessageInterface::getHeaderLines(), with
      * one behavioral change: if the Host header is requested, but has
      * not been previously set, the method MUST attempt to pull the host
@@ -599,13 +573,9 @@
      * @see MessageInterface::getHeaderLine()
      * @see UriInterface::getHost()
      * @param string $name Case-insensitive header field name.
-<<<<<<< HEAD
      * @return string|null A string of values as provided for the given header
      *    concatenated together using a comma. If the header does not appear in
      *    the message, this method MUST return a null value.
-=======
-     * @return string|null
->>>>>>> 0877510e
      */
     public function getHeaderLine($name);
 
