--- conflicted
+++ resolved
@@ -15,11 +15,7 @@
 
 The following questions are still outstanding, in the opinion of the Editor, and should be resolved.
 
-<<<<<<< HEAD
-* LinkableInterface is a terrible name. Please suggest another one.
-=======
 * How do we support "empty" attributes, as HTML5 permits but few other systems do?
->>>>>>> 2fcae875
 * Should Href be a string, or can/should we use PSR-7 URI objects? I'm very very tempted to go with the latter.
 * Is there wording we should clean up around rel definitions?
 * Should the rel definition information move from the interfaces to the spec, or stay in the interface docblocks where
