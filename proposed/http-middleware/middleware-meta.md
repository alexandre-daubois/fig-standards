--- conflicted
+++ resolved
@@ -320,7 +320,6 @@
 either pattern internally in order to do its work; its only job is to _process_
 the request to return a response.
 
-<<<<<<< HEAD
 #### Why does the delegate conflict with middleware?
 
 Both the middleware and delegate interface define a `process` method to
@@ -330,10 +329,6 @@
 dispatching systems.
 
 ## 6. People
-=======
-6. People
----------
->>>>>>> ee0967fa
 
 ### 6.1 Editor(s)
 
